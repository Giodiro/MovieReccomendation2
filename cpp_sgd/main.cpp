/**  main.cpp
 * The main program implemented here uses all solvers implemented in this project
 * in order to obtain files ready for submission.
 * For each solver we perform 3-fold CV to have a rough idea of how it will perform
 * and then use all of the training data to obtain a "predictor" file.
 *
 * This file has an optional command line argument to specify different datasets. Currently the two options are:
 * - "submission": default option which runs the algorithms on the in-class supplied data, and outputs predictor files
 * - "movielens": runs on the movielens 1m dataset (available https://grouplens.org/datasets/movielens/), 
 *                cleaned to resemble the in-class supplied files.
 */

// uncomment to disable assert()
#define NDEBUG
#define EIGEN_NO_DEBUG
#include <string>
#include <iostream>
#include <stdexcept>

#include <Eigen/Dense>

#include "sgd_types.h"
#include "ioutil.h"
#include "evaluation.h"
#include "sgd.h"

using reccommend::dtype;
using reccommend::MatrixI;
using reccommend::Settings;
using reccommend::DataPair;
using reccommend::IOUtil;

const static int NUSERS = 10000;
const static int NITEMS = 1000;
<<<<<<< HEAD
const static std::string TRAIN_DATA_FILE = "data_train.csv";
const static std::string MASK_DATA_FILE = "sampleSubmission.csv";
const static std::string MOVIELENS_DIR = "../saved_data/movielens/ml-1m/";
const static std::string SUBMISSION_DIR = "saved_data/submissions/";
=======
const static std::string TRAIN_DATA_FILE = "../data_train.csv";
const static std::string MASK_DATA_FILE  = "../sampleSubmission.csv";
const static std::string MOVIELENS_DIR   = "../saved_data/movielens/ml-1m/";
const static std::string SUBMISSION_DIR  = "../saved_data/submissions/";
>>>>>>> bbfc0071

/**
 * These settings were chosen via a long parameter search with the IntegratedSolver.
 * 3-fold CV score obtained was 0.976816
 */
const static Settings DEFAULT_SETTINGS = {
    {"nusers", NUSERS},
    {"nitems", NITEMS},
    {"lrate1", 0.0253247},
    {"lrate2", 0.024758},
    {"lrate3", 0.0118577},
    {"regl4", 0.196401},
    {"regl6", 0.135719},
    {"regl7", 0.0653609},
    {"regl8", 0.162456},
    {"lrate_reduction", 0.922435},
    {"num_factors", 44},
    {"correlation_shrinkage", 100}, // Not included in search
    {"K1", 1}, // Not included in search
    {"K2", 18}, // Not included in search (set equal to SVD_SETTINGS)
    {"max_neigh", 127},
    {"max_iter", 72},
};

/**
 * Settings chosen after SVD random parameter search.
 * 3-fold CV score obtained was: 0.988783
 */
const static Settings SVD_SETTINGS = {
    {"nusers", NUSERS},
    {"nitems", NITEMS},
    {"num_factors", 19},
    {"K1", 1},
    {"K2", 18},
    {"max_iter", 1}, // This setting is not used (not an iterative process), but needed here.
};

/**
 * Settings chosen with random parameter search.
 * 3-fold CV score obtained was: 0.980616
 */
const static Settings SIMPLE_SETTINGS = {
    {"nusers", NUSERS},
    {"nitems", NITEMS},
    {"lrate1", 0.00472091},
    {"lrate2", 0.0212446},
    {"regl6", 0.0463903},
    {"regl7", 0.0914689},
    {"lrate_reduction", 0.965086},
    {"num_factors", 96},
    {"max_iter", 78},
};

/**
 * Settings chosen with random parameter search.
 * 3-fold CV score obtained was: 0.979596
 */
const static Settings SGDpp_SETTINGS = {
    {"nusers", NUSERS},
    {"nitems", NITEMS},
    {"lrate1", 0.0068136},
    {"lrate2", 0.017407},
    {"regl6", 0.147678},
    {"regl7", 0.0583994},
    {"lrate_reduction", 0.925077},
    {"num_factors", 100},
    {"max_iter", 80},
};

/**
 * Returns a string explaining the program's command line arguments
 */
std::string usageString();

/**
 * Main function to run all the collaborative filtering algorithms.
 * TODO: This could use some refactoring to reduce code duplication
 */
void runAllClassif(const int num_threads, const ulong rseed,
                   const std::string submission_file,
                   const std::string mask_file,
                   const std::string train_file,
                   const int nusers, const int nitems,
                   const bool doPrediction);


/**** IMPLEMENTATION ****/


std::string usageString() {
    return "Usage: SGD [submission|movielens]";
}


void runAllClassif(const int num_threads, const ulong rseed,
                   const std::string submission_file,
                   const std::string mask_file,
                   const std::string train_file,
                   const int nusers, const int nitems,
                   const bool doPrediction)
{
    Settings settings = Settings(DEFAULT_SETTINGS);
    settings["num_threads"] = num_threads;

    Settings svdSettings = Settings(SVD_SETTINGS);
    svdSettings["num_threads"] = num_threads;

    Settings simpleSettings = Settings(SIMPLE_SETTINGS);
    simpleSettings["num_threads"] = num_threads;

    Settings sgdppSettings = Settings(SGDpp_SETTINGS);
    sgdppSettings["num_threads"] = num_threads;

    int k = 3;
    MatrixI mask;
    DataPair data;
    std::vector<DataPair> cv_data;
    try {
        mask = IOUtil::readMask(mask_file, nusers, nitems);
        data = IOUtil::readData(train_file, 0.0, nusers, nitems, rseed);
        cv_data = IOUtil::readDataCV(train_file, k, nusers, nitems, 0.2, rseed);
    } 
    catch (const std::runtime_error& e) {
        cerr << e.what() << "\n";
        cerr << "Aborting\n";
        return;
    }
    double test_score;

    auto trainVec = std::vector< std::vector<dtype> >();
    auto testVec = std::vector< std::vector<dtype> >();

    //std::vector< std::unique_ptr <reccommend::SGDSolver> > solverList;

    //solverList.emplace_back(std::unique_ptr<reccommend::SGDSolver>(new reccommend::SVD(settings, data.first, mask)));

    std::cout << "******* Running Baseline Predictor *******\n";

    // Use same settings as SVD settings (K1 and K2 are the only things needed here)
    test_score = reccommend::kfoldCV<reccommend::BiasPredictor>(k, svdSettings, cv_data, 2);
    std::cout << "test score: " << test_score << "\n";

    if (doPrediction) {
        auto solver = reccommend::BiasPredictor(svdSettings, data.first, mask);
        solver.run();
        auto predictors = solver.predictors();
        IOUtil::predictorToFile(data.first, predictors.first, submission_file + "_Bias_train.csv");
        IOUtil::predictorToFile(mask, predictors.second, submission_file + "_Bias_test.csv");
        trainVec.push_back(solver.trainPredictor());
        testVec.push_back(solver.testPredictor());
    }
    std::cout << "\n\n\n\n";


    std::cout << "******* Running SVD *******\n";

    test_score = reccommend::kfoldCV<reccommend::SVD>(k, svdSettings, cv_data, 2);
    std::cout << "test score: " << test_score << "\n";

    if (doPrediction) {
        auto solver = reccommend::SVD(svdSettings, data.first, mask);
        solver.run();
        auto predictors = solver.predictors();
        IOUtil::predictorToFile(data.first, predictors.first, submission_file + "_SVD_train.csv");
        IOUtil::predictorToFile(mask, predictors.second, submission_file + "_SVD_test.csv");
        trainVec.push_back(solver.trainPredictor());
        testVec.push_back(solver.testPredictor());
    }
    std::cout << "\n\n\n\n";

    std::cout << "******* Running SimpleSGDSolver *******\n";
    
    test_score = reccommend::kfoldCV<reccommend::SimpleSGDSolver>(k, simpleSettings, cv_data, 2);
    std::cout << "test score: " << test_score << "\n";
    if (doPrediction) {
        auto solver = reccommend::SimpleSGDSolver(simpleSettings, data.first, mask);
        solver.run();
        auto predictors = solver.predictors();
        IOUtil::predictorToFile(data.first, predictors.first, submission_file + "_simple_train.csv");
        IOUtil::predictorToFile(mask, predictors.second, submission_file + "_simple_test.csv");
        trainVec.push_back(solver.trainPredictor());
        testVec.push_back(solver.testPredictor());
    }
    std::cout << "\n\n\n\n";

    std::cout << "******* Running SGDppSolver *******\n";

    test_score = reccommend::kfoldCV<reccommend::SGDppSolver>(k, sgdppSettings, cv_data, 2);
    std::cout << "test score: " << test_score << "\n";

    if (doPrediction) {
        auto solver = reccommend::SGDppSolver(sgdppSettings, data.first, mask);
        solver.run();
        auto predictors = solver.predictors();
        IOUtil::predictorToFile(data.first, predictors.first, submission_file + "_SGD++_train.csv");
        IOUtil::predictorToFile(mask, predictors.second, submission_file + "_SGD++_test.csv");
        trainVec.push_back(solver.trainPredictor());
        testVec.push_back(solver.testPredictor());
    }
    std::cout << "\n\n\n\n";

    std::cout << "******* Running IntegratedSolver (pearson) *******\n";

    test_score = reccommend::kfoldCV<reccommend::IntegratedPearsonSolver>(k, settings, cv_data, 2);
    std::cout << "test score: " << test_score << "\n";

    if (doPrediction) {
        auto solver = reccommend::IntegratedPearsonSolver(settings, data.first, mask);
        solver.run();
        auto predictors = solver.predictors();
        IOUtil::predictorToFile(data.first, predictors.first, submission_file + "_Integrated_pearson_train.csv");
        IOUtil::predictorToFile(mask, predictors.second, submission_file + "_Integrated_pearson_test.csv");
        trainVec.push_back(solver.trainPredictor());
        testVec.push_back(solver.testPredictor());
        std::cout << "\n\n\n\n";
    }

    std::cout << "******* Running IntegratedSolver (spearman) *******\n";

    test_score = reccommend::kfoldCV<reccommend::IntegratedSpearmanSolver>(k, settings, cv_data, 2);
    std::cout << "test score: " << test_score << "\n";

    if (doPrediction) {
        auto solver = reccommend::IntegratedSpearmanSolver(settings, data.first, mask);
        solver.run();
        auto predictors = solver.predictors();
        IOUtil::predictorToFile(data.first, predictors.first, submission_file + "_Integrated_spearman_train.csv");
        IOUtil::predictorToFile(mask, predictors.second, submission_file + "_Integrated_spearman_test.csv");
        trainVec.push_back(solver.trainPredictor());
        testVec.push_back(solver.testPredictor());
        std::cout << "\n\n\n\n";
    }


    std::cout << "******* Running NeighbourhoodSolver (pearson) *******\n";

    test_score = reccommend::kfoldCV<reccommend::NeighbourhoodPearsonSolver>(k, settings, cv_data, 2);
    std::cout << "test score: " << test_score << "\n";

    if (doPrediction) {
        auto solver = reccommend::NeighbourhoodPearsonSolver(settings, data.first, mask);
        solver.run();
        auto predictors = solver.predictors();
        IOUtil::predictorToFile(data.first, predictors.first, submission_file + "_Neighbourhood_pearson_train.csv");
        IOUtil::predictorToFile(mask, predictors.second, submission_file + "_Neighbourhood_pearson_test.csv");
        trainVec.push_back(solver.trainPredictor());
        testVec.push_back(solver.testPredictor());
    }

    std::cout << "******* Running NeighbourhoodSolver (spearman) *******\n";
        
    test_score = reccommend::kfoldCV<reccommend::NeighbourhoodSpearmanSolver>(k, settings, cv_data, 2);
    std::cout << "test score: " << test_score << "\n";

    if (doPrediction) {
        auto solver = reccommend::NeighbourhoodSpearmanSolver(settings, data.first, mask);
        solver.run();
        auto predictors = solver.predictors();
        IOUtil::predictorToFile(data.first, predictors.first, submission_file + "_Neighbourhood_spearman_train.csv");
        IOUtil::predictorToFile(mask, predictors.second, submission_file + "_Neighbourhood_spearman_test.csv");
        trainVec.push_back(solver.trainPredictor());
        testVec.push_back(solver.testPredictor());
    }

    std::cout << "\n\nFINISHED\n";
}


int main(int argc, char** argv) {
    // Force flushing of output
    std::cout.setf( std::ios_base::unitbuf );

    unsigned long rseed = 123589;

    int num_threads = 4;
    if (const char* env_p = std::getenv("OMP_NUM_THREADS")) {
        try {
            num_threads = std::stoi(env_p);
        } catch (const std::invalid_argument &ia) { }
    }

    std::string benchmarkType;
    if (argc > 1) {
        benchmarkType = argv[1];
    } else {
        benchmarkType = "submission";
    }

    if (benchmarkType == "submission") {
        runAllClassif(num_threads, rseed, SUBMISSION_DIR,
                      MASK_DATA_FILE, TRAIN_DATA_FILE,
                      NUSERS, NITEMS, true);
    }
    else if (benchmarkType == "movielens_1m") {
        runAllClassif(num_threads, rseed, SUBMISSION_DIR,
                      ".", MOVIELENS_DIR + "ratings_clean.csv",
                      6040, 3952, false);
    }
    else {
        std::cout << "Benchmark type " << benchmarkType << " is not implemented\n";
        std::cout << usageString() << "\n";
    }

    return 0;
}
<|MERGE_RESOLUTION|>--- conflicted
+++ resolved
@@ -32,17 +32,10 @@
 
 const static int NUSERS = 10000;
 const static int NITEMS = 1000;
-<<<<<<< HEAD
 const static std::string TRAIN_DATA_FILE = "data_train.csv";
 const static std::string MASK_DATA_FILE = "sampleSubmission.csv";
 const static std::string MOVIELENS_DIR = "../saved_data/movielens/ml-1m/";
 const static std::string SUBMISSION_DIR = "saved_data/submissions/";
-=======
-const static std::string TRAIN_DATA_FILE = "../data_train.csv";
-const static std::string MASK_DATA_FILE  = "../sampleSubmission.csv";
-const static std::string MOVIELENS_DIR   = "../saved_data/movielens/ml-1m/";
-const static std::string SUBMISSION_DIR  = "../saved_data/submissions/";
->>>>>>> bbfc0071
 
 /**
  * These settings were chosen via a long parameter search with the IntegratedSolver.
